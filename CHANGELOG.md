# Changelog

All notable changes to this project will be documented in this file.

The format is based on [Keep a Changelog](http://keepachangelog.com/en/1.0.0/)
and this project adheres to [Semantic Versioning](http://semver.org/spec/v2.0.0.html).

## [Unreleased]

<<<<<<< HEAD
## [2.10.1] - 2023-03-22
### Security
- Avoiding version `2.10.0`

## [2.9.1] - 2023-03-22
### Fixed
- Ensure closing connections once. When multiple connections handled in single execution
=======
## [2.10.0] - 2023-03-08
### Changed
- Now `multiInsert()` uses `ordered: false` to ensure inserting valid items no matter the received order
- **Important** when duplicate key errors `multiInsert()` will no reject by default
>>>>>>> 3c84ba02

## [2.9.0] - 2023-02-23
### Added
- Using getter `hasCustomId()` from Model to have an `id` that is not an **ObjectId**

## [2.8.0] - 2023-02-22
### Changed
- Now methods `insert()`, `save()`, `multiInsert()`, `multiSave()` will write `dateCreated` field when received

## [2.7.0] - 2023-01-17
### Added
- Added params `fields` and `excludeFields` to be used on `find()` queries to reduce responses

## [2.6.1] - 2023-01-04
### Fixed
- Added `force=true` to connection close to fix File descriptor leak

## [2.6.0] - 2022-12-20
### Changed
- Updated `@janiscommerce/events` to make `async` the callback `janiscommerce.ended` to ensure to close connections

## [2.5.8] - 2022-12-12
### Changed
- Now `getTotals()` will return the totals of the whole collection without filters if `get()` is not called before

## [2.5.7] - 2022-07-22
### Changed
- Now `getTotals()` no performs a mongo query when length of results are lesser than the limit

## [2.5.6] - 2022-07-21
### Changed
- Using **mongodb** `estimatedDocumentCount()` when `getTotals()` is called for queries without `filters`

## [2.5.5] - 2022-07-15
### Changed
- `deleteAllDocuments()` methods now can receive `filter` to apply to the `deleteMany()` command

## [2.5.4] - 2022-07-14
### Removed
- Sort fixed `_id` to ensure sort consistency

## [2.5.3] - 2022-07-13
### Changed
- Not adding sort by `_id` when received "date field" in order parameter

## [2.5.2] - 2022-07-11
### Fixed
- Multiple concurrent connections do not leak any more

## [2.5.1] - 2022-06-27
### Fixed
- Added sort by `_id` by default to ensure sort consistency

## [2.5.0] - 2022-05-26
### Added
- Valid id struct getter

## [2.4.0] - 2022-05-19
### Added
- Methods `dropCollection` and `deleteAllDocuments`

## [2.3.2] - 2022-05-02
### Fixed
- Bug using `$unset` operator in stages in `update` method

## [2.3.1] - 2022-05-02
### Fixed
- Fixed error in `save` method, where it takes the id data to save from.

## [2.3.0] - 2022-04-21
### Added
- Now can use `aggregate` function.

### Fixed
- Now can use `$unset` operator in stages correctly.

## [2.2.1] - 2022-04-12
### Fixed
- Fix in `increment()`, internal bad argument `{}`

## [2.2.0] - 2022-03-02
### Added
- Now the `update` method accepts multiple item data

## [2.1.0] - 2022-03-02
### Added
- Added new validation to close connections through `CLOSE_MONGODB_CONNECTIONS` environment variable value.
- The deprecated `ObjectID` was changed to `ObjectId`.

## [2.0.2] - 2022-02-03
### Fixed
- Fix in `findOneAndUpdate`, bad argument `{}`

## [2.0.1] - 2022-02-03
### Fixed
- Closing connections in a more secure way

## [2.0.0] - 2022-01-31
### Added
- Closing connections when event `janiscommerce.ended` was emitted
- Events listened with `@janiscommerce/events`

### Changed
- Using `mongodb@4.3.1` drive **BREAKING CHANGE**
- Support for node 12 dropped **BREAKING CHANGE**

## [1.18.0] - 2021-07-07
### Added
- Query filter types `elemMatch`, `nearSphere` and `geoIntersects` are now supported
- You can pass an unknown filter type if it starts with `$` (for passing mongo raw types that are not being supported)

## [1.17.1] - 2021-04-15
### Fixed
- Avoid `writeConcern` duplication

## [1.17.0] - 2021-04-14
### Changed
- `update` Method now supports the options parameter.
- `writeConcern` config replace the top-level w config.

## [1.16.1] - 2021-02-08
### Changed
- `getIndexes` method now returns the whole index without any format

## [1.16.0] - 2020-11-09
### Added
- `dropDatabase` method

### Changed
- better `README.md` organization

## [1.15.0] - 2020-08-27
### Added
- GitHub actions for build, coverage and publish
- Support for unique indexes with new `indexes` _getter_

### Deprecated
- Indexes with `uniqueIndexes` _getter_

## [1.14.1] - 2020-05-29
### Fixed
- Text index search now works as expected

## [1.14.0] - 2020-05-27
### Added
- Added `text` filter type to search using text indexes

## [1.13.0] - 2020-05-05
### Added
- `save` and `multiSave` now accept mongo update operators, such as `$inc`

## [1.12.0] - 2020-02-21
### Added
- `update` now accepts values within mongo update operators (https://docs.mongodb.com/manual/reference/operator/update/)

## [1.11.0] - 2020-01-17
### Changed
- `multiInsert` returns Array with Items inserted

## [1.10.0] - 2020-01-14
### Added
- `setOnInsert` param in `save` and `multiSave`

## [1.9.0] - 2020-01-13
### Added
- `increment` method
- `getIndexes` method for getting the collection indexes
- `createIndex` method for creating an index into the collection
- `createIndexes` method for creating multiple indexes into the collection
- `dropIndex` method for dropping an index from the collection
- `dropIndexes` method for dropping multiple indexes from the collection

## [1.8.7] - 2019-12-31
### Fixed
- `save` method now handles properly autogenerated dates

## [1.8.6] - 2019-12-30
### Fixed
- Fix for OR filters with ensuring object IDs

## [1.8.5] - 2019-12-18
### Fixed
- Fix in filters with `null` value

## [1.8.4] - 2019-12-17
### Added
- `useUnifiedTopology` mongo option set to true
- `distinct` method is now documented

### Changed
- `search` filter type is now case insensitive

### Fixed
- Full refactor of the service to improve code quality and tests reliability

## [1.8.3] - 2019-12-10
### Fixed
- Fix in filters for Date fields

## [1.8.2] - 2019-12-05
### Fixed
- Filters by ID fixed for multiple values
- Tests improved to reflect mongo IDs as ObjectID

## [1.8.1] - 2019-12-05
### Fixed
- Multi value filters now search as `$in` when filter type is not defined

## [1.8.0] - 2019-12-05
### Added
- `isID` support in model fields for ObjectID filters

### Fixed
- Multi value filters now work as expected

## [1.7.2] - 2019-12-05
### Changed
- `save` uses `findAndModify` with `upsert: true` and `new: true`, to return always `_id`

## [1.7.1] - 2019-11-22
### Fixed
- `multiRemove` can remove multiple docs based on their IDs

## [1.7.0] - 2019-11-07
### Added
- `exists` filter type is now supported

## [1.6.1] - 2019-11-06
### Fixed
- `distinct()` method now works as expected

### Changed
- Error handling improved for debugging sessions

## [1.6.0] - 2019-11-06
### Added
- `distinct()` method to query all the distinct values of a field

## [1.5.3] - 2019-10-28
### Added
- package lllog

### Changed
- lodash.pick as direct dependecy

### Removed
- package @janiscommerce/logger
- useless index.js

## [1.5.2] - 2019-10-28
### Fixed
- Validation date type to ISOString
- Connection optimized

## [1.5.1] - 2019-10-02
### Fixed
- Multiple filters for the same field with different types

## [1.5.0] - 2019-09-30
### Added
- `filter-wrapper` Module
- Model filter handling
- `search` filter support
- nested filters documentation

### Fixed
- `notEqual` filter type

## [1.4.0] - 2019-09-12
### Added
- `config-validator` module
- `MongoDBConfigError` module
- config validations
- indexes and uniqueIndexes docs

## [1.3.3] - 2019-08-29
### Fixed
- Now `insert` returns ID of the object inserted, as it was expected
- Now `save` returns ID of the object if it was inserted / Unique Index used as filter if it was updated, as it was expected

## [1.3.2] - 2019-08-28
### Fixed
- `lastModified` field name was changed into `dateModified`

## [1.3.1] - 2019-08-28
### Fixed
- Filtering by multiple IDs now works properly

## [1.3.0] - 2019-07-30
### Added
- Order parameter for `get()` method
- `cleanFields()` method, used for remove the`lastModified` and `dateCreated` fields in update, save and multiSave methods.

### Fixed
- `multiSave()` upsert errors when saving items with id

## [1.2.1] - 2019-07-17
### Fixed
- Added write concern so inserts and updates don't fail in Atlas any more

## [1.2.0] - 2019-07-12
### Added
- Protocol field in config
- `userPrefix` getter

## [1.1.0] - 2019-07-05
### Added
- MongoDB wrapper
- Tests
- Travis & coveralls badges
- Readme
- remove and multiRemove methods
- `lib` folder into `package.json` files
- Git hooks
- `getTotals` method
- Internal MongoDB errors handling
- Mapping of `_id` from mongo into `id`
- Error handling for bad items in methods parameters
- User and password support
- Internal MongoDB errors handling in save, multiSave and remove methods

### Changed
- Database name is loaded from config instead model
- Changed modules files folder into `lib`
- Model `getTable()` method into `table` static getter
- `getFilter()` now only get filters from the unique indexes of the model
- `get()`, `update()` and `multiRemove()` can use any items in the filters
- host field in config not need mongodb protocol anymore

## [1.0.0] - 2019-05-17
### Added
- Initial version<|MERGE_RESOLUTION|>--- conflicted
+++ resolved
@@ -7,7 +7,11 @@
 
 ## [Unreleased]
 
-<<<<<<< HEAD
+## [3.0.0] - 2023-03-22
+### Changed
+- Now `multiInsert()` uses `ordered: false` to ensure inserting valid items no matter the received order
+- **Important** when duplicate key errors `multiInsert()` will no reject by default
+
 ## [2.10.1] - 2023-03-22
 ### Security
 - Avoiding version `2.10.0`
@@ -15,12 +19,6 @@
 ## [2.9.1] - 2023-03-22
 ### Fixed
 - Ensure closing connections once. When multiple connections handled in single execution
-=======
-## [2.10.0] - 2023-03-08
-### Changed
-- Now `multiInsert()` uses `ordered: false` to ensure inserting valid items no matter the received order
-- **Important** when duplicate key errors `multiInsert()` will no reject by default
->>>>>>> 3c84ba02
 
 ## [2.9.0] - 2023-02-23
 ### Added
