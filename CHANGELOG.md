--- conflicted
+++ resolved
@@ -5,15 +5,15 @@
 The format is based on [Keep a Changelog](http://keepachangelog.com/en/1.0.0/)
 and this project adheres to [Semantic Versioning](http://semver.org/spec/v2.0.0.html).
 
-<<<<<<< HEAD
+## [Unreleased]
+
+## [1.3.2] - 2019-08-28
+### Fixed
+- `lastModified` field name was changed into `dateModified`
+
 ## [1.3.1] - 2019-08-28
 ### Fixed
 - Filtering by multiple IDs now works properly
-=======
-## [Unreleased]
-### Modified
-- `lastModified` field name was changed into `dateModified`
->>>>>>> 9f040d64
 
 ## [1.3.0] - 2019-07-30
 ### Added
