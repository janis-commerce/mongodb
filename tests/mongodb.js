'use strict';

const assert = require('assert');
const sinon = require('sinon');

const { MongoWrapper, ObjectID } = require('../lib/mongodb-wrapper');
const MongoDBError = require('../lib/mongodb-error');
const MongoDB = require('../lib/mongodb');

describe('MongoDB', () => {

	const getModel = (fields, uniqueIndexes) => {
		class Model {

			static get table() {
				return 'myCollection';
			}

			static get fields() {
				return fields;
			}

			static get uniqueIndexes() {
				return uniqueIndexes;
			}
		}

		return new Model();
	};

	const config = {
		database: 'myDatabase'
	};

	const stubMongo = (getDbIsSuccessful, collectionReturnValue) => {

		sinon.stub(MongoWrapper.prototype, 'getDb');

		const collection = sinon.stub().returns(collectionReturnValue);

		if(getDbIsSuccessful)
			MongoWrapper.prototype.getDb.resolves({ collection });
		else
			MongoWrapper.prototype.getDb.rejects(new Error('Error getting DB'));

		return collection;
	};

	const mockChain = (getDbIsSuccessful, response, collectionExtraData) => {

		const toArray = response instanceof Error ? sinon.stub().rejects(response) : sinon.stub().resolves(response);
		const limit = sinon.stub().returns({ toArray });
		const skip = sinon.stub().returns({ limit });
		const sort = sinon.stub().returns({ skip });
		const find = sinon.stub().returns({ sort });

		const collection = stubMongo(getDbIsSuccessful, { find, ...(collectionExtraData || {}) });

		return {
			toArray,
			limit,
			skip,
			sort,
			find,
			collection
		};
	};

	const assertChain = (stubs, collectionName, filters, order, skip, limit) => {

		sinon.assert.calledOnce(stubs.collection);
		sinon.assert.calledWithExactly(stubs.collection, collectionName);

		sinon.assert.calledOnce(stubs.find);
		sinon.assert.calledWithExactly(stubs.find, filters);

		sinon.assert.calledOnce(stubs.sort);
		sinon.assert.calledWithExactly(stubs.sort, order);

		sinon.assert.calledOnce(stubs.skip);
		sinon.assert.calledWithExactly(stubs.skip, skip);

		sinon.assert.calledOnce(stubs.limit);
		sinon.assert.calledWithExactly(stubs.limit, limit);

		sinon.assert.calledOnce(stubs.toArray);
		sinon.assert.calledWithExactly(stubs.toArray);
	};

	beforeEach(() => {
		sinon.stub(MongoWrapper.prototype, 'connect');
	});

	afterEach(() => {
		sinon.restore();
	});

	describe('distinct()', () => {

		it('Should throw if no model is passed', async () => {
			const mongodb = new MongoDB(config);
			await assert.rejects(() => mongodb.distinct(null, { key: 'foo' }), {
				code: MongoDBError.codes.INVALID_MODEL
			});
		});

		it('Should throw if no distinct key is passed', async () => {
			const mongodb = new MongoDB(config);
			await assert.rejects(() => mongodb.distinct(getModel()), {
				code: MongoDBError.codes.INVALID_DISTINCT_KEY
			});
		});

		it('Should throw if an invalid key is passed', async () => {
			const mongodb = new MongoDB(config);
			await assert.rejects(() => mongodb.distinct(getModel(), { key: ['invalid'] }), {
				code: MongoDBError.codes.INVALID_DISTINCT_KEY
			});
		});

		it('Should throw if connection to DB fails', async () => {

			const collectionStub = stubMongo(false);

			const mongodb = new MongoDB(config);
			await assert.rejects(() => mongodb.distinct(getModel(), { key: 'foo' }), {
				message: 'Error getting DB',
				code: MongoDBError.codes.MONGODB_INTERNAL_ERROR
			});

			sinon.assert.notCalled(collectionStub);
		});

		it('Should throw if mongodb distinct method fails', async () => {

			const mongoDistinctStub = sinon.stub().rejects(new Error('Distinct internal error'));

			const collectionStub = stubMongo(true, { distinct: mongoDistinctStub });

			const mongodb = new MongoDB(config);
			await assert.rejects(() => mongodb.distinct(getModel(), { key: 'foo' }), {
				message: 'Distinct internal error',
				code: MongoDBError.codes.MONGODB_INTERNAL_ERROR
			});

			sinon.assert.calledOnce(collectionStub);
			sinon.assert.calledWithExactly(collectionStub, 'myCollection');
		});

		it('Should resolve what the mongodb distinct method resolves if no errors ocur', async () => {

			const mongoDistinctStub = sinon.stub().resolves(['bar', 'baz']);

			const collectionStub = stubMongo(true, { distinct: mongoDistinctStub });

			const mongodb = new MongoDB(config);
			const distinctValues = await mongodb.distinct(getModel(), { key: 'foo' });

			assert.deepStrictEqual(distinctValues, ['bar', 'baz']);

			sinon.assert.calledOnce(collectionStub);
			sinon.assert.calledWithExactly(collectionStub, 'myCollection');

			sinon.assert.calledOnce(mongoDistinctStub);
			sinon.assert.calledWithExactly(mongoDistinctStub, 'foo', {});
		});

		it('Should pass the parsed filters to the mongodb distinct method', async () => {

			const mongoDistinctStub = sinon.stub().resolves(['bar', 'baz']);

			const collectionStub = stubMongo(true, { distinct: mongoDistinctStub });

			const mongodb = new MongoDB(config);
			const distinctValues = await mongodb.distinct(getModel(), {
				key: 'foo',
				filters: {
					field1: 'value1'
				}
			});

			assert.deepStrictEqual(distinctValues, ['bar', 'baz']);

			sinon.assert.calledOnce(collectionStub);
			sinon.assert.calledWithExactly(collectionStub, 'myCollection');

			sinon.assert.calledOnce(mongoDistinctStub);
			sinon.assert.calledWithExactly(mongoDistinctStub, 'foo', { field1: { $eq: 'value1' } });
		});
	});

	describe('get()', () => {

		it('Should throw if no model is passed', async () => {
			const mongodb = new MongoDB(config);
			await assert.rejects(() => mongodb.get(null), {
				code: MongoDBError.codes.INVALID_MODEL
			});
		});

		it('Should throw if connection to DB fails', async () => {

			const collection = stubMongo(false);

			const mongodb = new MongoDB(config);
			await assert.rejects(() => mongodb.get(getModel(), {}), {
				message: 'Error getting DB',
				code: MongoDBError.codes.MONGODB_INTERNAL_ERROR
			});

			sinon.assert.notCalled(collection);
		});

		it('Should throw if mongodb get method fails', async () => {

			const stubs = mockChain(true, new Error('Get internal error'));

			const { collection } = stubs;

			const mongodb = new MongoDB(config);
			await assert.rejects(() => mongodb.get(getModel(), {}), {
				message: 'Get internal error',
				code: MongoDBError.codes.MONGODB_INTERNAL_ERROR
			});

			sinon.assert.calledOnce(collection);
			sinon.assert.calledWithExactly(collection, 'myCollection');
		});

		it('Should resolve what the mongodb find-method-chain resolves if no _id field exists', async () => {

			mockChain(true, [{
				foo: 'bar'
			}]);

			const mongodb = new MongoDB(config);
			const result = await mongodb.get(getModel(), {});

			assert.deepStrictEqual(result, [{
				foo: 'bar'
			}]);
		});

		it('Should resolve what the mongodb find-method-chain resolves mapping _id field to id', async () => {

			mockChain(true, [{
				_id: ObjectID('5df0151dbc1d570011949d86'),
				foo: 'bar'
			}]);

			const mongodb = new MongoDB(config);
			const result = await mongodb.get(getModel(), {});

			assert.deepStrictEqual(result, [{
				id: '5df0151dbc1d570011949d86',
				foo: 'bar'
			}]);
		});

		it('Should pass the default values to the find-method-chain', async () => {

			const stubs = mockChain(true, []);

			const mongodb = new MongoDB(config);
			await mongodb.get(getModel(), {});

			assertChain(stubs, 'myCollection', {}, undefined, 0, 500);
		});

		it('Should pass the parsed filters (including id to _id mapping) to the find-method-chain', async () => {

			const stubs = mockChain(true, []);

			const mongodb = new MongoDB(config);
			await mongodb.get(getModel({
				otherId: {
					isID: true
				}
			}), {
				filters: {
					foo: 'bar',
					baz: 1,
					id: '5df0151dbc1d570011949d86',
					otherId: ObjectID('5df0151dbc1d570011949d87')
				}
			});

			assertChain(stubs, 'myCollection', {
				foo: {
					$eq: 'bar'
				},
				baz: {
					$eq: 1
				},
				_id: {
					$eq: ObjectID('5df0151dbc1d570011949d86')
				},
				otherId: {
					$eq: ObjectID('5df0151dbc1d570011949d87')
				}
			}, undefined, 0, 500);
		});

		it('Should pass the parsed filters (as OR filters) to the find-method-chain', async () => {

			const stubs = mockChain(true, []);

			const date = new Date();

			const mongodb = new MongoDB(config);
			await mongodb.get(getModel({
				otherId: {
					isID: true
				}
			}), {
				filters: [
					{
						foo: 'bar',
						id: '5df0151dbc1d570011949d86',
						otherId: [ObjectID('5df0151dbc1d570011949d87'), '5df0151dbc1d570011949d88']
					},
					{
						baz: {
							type: 'equal',
							value: [1, 2]
						},
						date
					}
				]
			});

			assertChain(stubs, 'myCollection', {
				$or: [
					{
						foo: {
							$eq: 'bar'
						},
						_id: {
							$eq: ObjectID('5df0151dbc1d570011949d86')
						},
						otherId: {
							$in: [ObjectID('5df0151dbc1d570011949d87'), ObjectID('5df0151dbc1d570011949d88')]
						}
					},
					{
						baz: {
							$eq: [1, 2]
						},
						date: {
							$eq: date
						}
					}
				]
			}, undefined, 0, 500);
		});

		it('Should not pass the parsed sort params to the find-method-chain if they are invalid', async () => {

			const stubs = mockChain(true, []);

			const mongodb = new MongoDB(config);
			await mongodb.get(getModel(), {
				order: ['invalid']
			});

			assertChain(stubs, 'myCollection', {}, undefined, 0, 500);
		});

		it('Should not pass the parsed sort params to the find-method-chain if they are empty', async () => {

			const stubs = mockChain(true, []);

			const mongodb = new MongoDB(config);
			await mongodb.get(getModel(), {
				order: {}
			});

			assertChain(stubs, 'myCollection', {}, undefined, 0, 500);
		});

		it('Should not pass the parsed sort params to the find-method-chain if the direction is invalid', async () => {

			const stubs = mockChain(true, []);

			const mongodb = new MongoDB(config);
			await mongodb.get(getModel(), {
				order: {
					foo: 'invalid',
					bar: ['notAString']
				}
			});

			assertChain(stubs, 'myCollection', {}, undefined, 0, 500);
		});

		it('Should pass the parsed sort params to the find-method-chain', async () => {

			const stubs = mockChain(true, []);

			const mongodb = new MongoDB(config);
			await mongodb.get(getModel(), {
				order: {
					foo: 'asc',
					bar: 'desc'
				}
			});

			assertChain(stubs, 'myCollection', {}, {
				foo: 1,
				bar: -1
			}, 0, 500);
		});

		it('Should pass the limit param to the find-method-chain', async () => {

			const stubs = mockChain(true, []);

			const mongodb = new MongoDB(config);
			await mongodb.get(getModel(), {
				limit: 100
			});

			assertChain(stubs, 'myCollection', {}, undefined, 0, 100);
		});

		it('Should pass the skip param based on page number to the find-method-chain', async () => {

			const stubs = mockChain(true, []);

			const mongodb = new MongoDB(config);
			await mongodb.get(getModel(), {
				page: 2
			});

			assertChain(stubs, 'myCollection', {}, undefined, 500, 500);
		});

		it('Should pass the skip param based on page number and limit to the find-method-chain', async () => {

			const stubs = mockChain(true, []);

			const mongodb = new MongoDB(config);
			await mongodb.get(getModel(), {
				page: 3,
				limit: 30
			});

			assertChain(stubs, 'myCollection', {}, undefined, 60, 30);
		});
	});

	describe('save()', () => {

		it('Should throw if no model is passed', async () => {
			const mongodb = new MongoDB(config);
			await assert.rejects(() => mongodb.save(null), {
				code: MongoDBError.codes.INVALID_MODEL
			});
		});

		it('Should throw if connection to DB fails', async () => {

			const item = {
				id: '5df0151dbc1d570011949d86',
				name: 'Some name'
			};

			const collection = stubMongo(false);

			const mongodb = new MongoDB(config);
			await assert.rejects(() => mongodb.save(getModel(), { ...item }), {
				message: 'Error getting DB',
				code: MongoDBError.codes.MONGODB_INTERNAL_ERROR
			});

			sinon.assert.notCalled(collection);
		});

		it('Should throw if mongodb save method fails', async () => {

			const item = {
				id: '5df0151dbc1d570011949d86',
				name: 'Some name'
			};

			const findAndModify = sinon.stub().rejects(new Error('FindAndModify internal error'));

			const collection = stubMongo(true, { findAndModify });

			const mongodb = new MongoDB(config);
			await assert.rejects(() => mongodb.save(getModel(), { ...item }), {
				message: 'FindAndModify internal error',
				code: MongoDBError.codes.MONGODB_INTERNAL_ERROR
			});

			sinon.assert.calledOnce(collection);
			sinon.assert.calledWithExactly(collection, 'myCollection');
		});

		it('Should use id as filter if it\'s passed', async () => {

			const id = '5df0151dbc1d570011949d86';

			const item = {
				id,
				otherId: '5df0151dbc1d570011949d87',
				name: 'Some name'
			};

			const findAndModify = sinon.stub().resolves({ value: { _id: ObjectID(id) } });

			const collection = stubMongo(true, { findAndModify });

			const mongodb = new MongoDB(config);
			const result = await mongodb.save(getModel(), { ...item });

			assert.deepStrictEqual(result, id);

			sinon.assert.calledOnce(collection);
			sinon.assert.calledWithExactly(collection, 'myCollection');

			sinon.assert.calledOnce(findAndModify);
			sinon.assert.calledWithExactly(findAndModify, {
				_id: {
					$eq: ObjectID(id)
				}
			}, {}, {
				$set: {
					otherId: '5df0151dbc1d570011949d87',
					name: 'Some name'
				},
				$currentDate: { dateModified: true },
				$setOnInsert: { dateCreated: sinon.match.date }
			}, { upsert: true, new: true });
		});

		it('Should use a unique index as filter if id is not passed', async () => {

			const id = '5df0151dbc1d570011949d86';

			const item = {
				otherId: '5df0151dbc1d570011949d87',
				name: 'Some name'
			};

			const findAndModify = sinon.stub().resolves({ value: { _id: ObjectID(id) } });

			const collection = stubMongo(true, { findAndModify });

			const mongodb = new MongoDB(config);
			const result = await mongodb.save(getModel({
				otherId: {
					isID: true
				}
			}, ['otherId']), { ...item });

			assert.deepStrictEqual(result, id);

			sinon.assert.calledOnce(collection);
			sinon.assert.calledWithExactly(collection, 'myCollection');

			sinon.assert.calledOnce(findAndModify);
			sinon.assert.calledWithExactly(findAndModify, {
				otherId: {
					$eq: ObjectID('5df0151dbc1d570011949d87')
				}
			}, {}, {
				$set: {
					otherId: ObjectID('5df0151dbc1d570011949d87'),
					name: 'Some name'
				},
				$currentDate: { dateModified: true },
				$setOnInsert: { dateCreated: sinon.match.date }
			}, { upsert: true, new: true });
		});

		it('Should use a multifield unique index as filter if id is not passed', async () => {

			const id = '5df0151dbc1d570011949d86';

			const item = {
				otherId: '5df0151dbc1d570011949d87',
				name: 'Some name'
			};

			const findAndModify = sinon.stub().resolves({ value: { _id: ObjectID(id) } });

			const collection = stubMongo(true, { findAndModify });

			const mongodb = new MongoDB(config);
			const result = await mongodb.save(getModel({}, [
				'notPassedField',
				['otherId', 'name']
			]), { ...item });

			assert.deepStrictEqual(result, id);

			sinon.assert.calledOnce(collection);
			sinon.assert.calledWithExactly(collection, 'myCollection');

			sinon.assert.calledOnce(findAndModify);
			sinon.assert.calledWithExactly(findAndModify, {
				otherId: {
					$eq: '5df0151dbc1d570011949d87'
				},
				name: {
					$eq: 'Some name'
				}
			}, {}, {
				$set: {
					otherId: '5df0151dbc1d570011949d87',
					name: 'Some name'
				},
				$currentDate: { dateModified: true },
				$setOnInsert: { dateCreated: sinon.match.date }
			}, { upsert: true, new: true });
		});

		it('Should throw if no unique indexes are defined and id is not passed', async () => {

			const id = '5df0151dbc1d570011949d86';

			const item = {
				otherId: '5df0151dbc1d570011949d87',
				name: 'Some name'
			};

			const findAndModify = sinon.stub().resolves({ value: { _id: ObjectID(id) } });

			const collection = stubMongo(true, { findAndModify });

			const mongodb = new MongoDB(config);
			await assert.rejects(() => mongodb.save(getModel({}, []), { ...item }), {
				code: MongoDBError.codes.MODEL_EMPTY_UNIQUE_INDEXES
			});

			sinon.assert.notCalled(collection);
			sinon.assert.notCalled(findAndModify);
		});

		it('Should throw if no unique indexes can be matched', async () => {

			const id = '5df0151dbc1d570011949d86';

			const item = {
				otherId: '5df0151dbc1d570011949d87',
				name: 'Some name'
			};

			const findAndModify = sinon.stub().resolves({ value: { _id: ObjectID(id) } });

			const collection = stubMongo(true, { findAndModify });

			const mongodb = new MongoDB(config);
			await assert.rejects(() => mongodb.save(getModel({}, ['otherIndex']), { ...item }), {
				code: MongoDBError.codes.EMPTY_UNIQUE_INDEXES
			});

			sinon.assert.notCalled(collection);
			sinon.assert.notCalled(findAndModify);
		});

		it('Should remove conflictive fields from data', async () => {

			const id = '5df0151dbc1d570011949d86';

			const item = {
				id,
				otherId: '5df0151dbc1d570011949d87',
				name: 'Some name',
				dateCreated: new Date(),
				dateModified: new Date()
			};

			const findAndModify = sinon.stub().resolves({ value: { _id: ObjectID(id) } });

			const collection = stubMongo(true, { findAndModify });

			const mongodb = new MongoDB(config);
			const result = await mongodb.save(getModel(), { ...item });

			assert.deepStrictEqual(result, id);

			sinon.assert.calledOnce(collection);
			sinon.assert.calledWithExactly(collection, 'myCollection');

			sinon.assert.calledOnce(findAndModify);
			sinon.assert.calledWithExactly(findAndModify, {
				_id: {
					$eq: ObjectID(id)
				}
			}, {}, {
				$set: {
					otherId: '5df0151dbc1d570011949d87',
					name: 'Some name'
				},
				$currentDate: { dateModified: true },
				$setOnInsert: { dateCreated: sinon.match.date }
			}, { upsert: true, new: true });
		});

		it('Should map the model defined ID fields to ObjectIDs', async () => {

			const id = '5df0151dbc1d570011949d86';

			const item = {
				id,
				otherId: '5df0151dbc1d570011949d87',
				name: 'Some name'
			};

			const findAndModify = sinon.stub().resolves({ value: { _id: ObjectID(id) } });

			const collection = stubMongo(true, { findAndModify });

			const mongodb = new MongoDB(config);
			const result = await mongodb.save(getModel({
				otherId: {
					isID: true
				}
			}), { ...item });

			assert.deepStrictEqual(result, id);

			sinon.assert.calledOnce(collection);
			sinon.assert.calledWithExactly(collection, 'myCollection');

			sinon.assert.calledOnce(findAndModify);
			sinon.assert.calledWithExactly(findAndModify, {
				_id: {
					$eq: ObjectID(id)
				}
			}, {}, {
				$set: {
					otherId: ObjectID('5df0151dbc1d570011949d87'),
					name: 'Some name'
				},
				$currentDate: { dateModified: true },
				$setOnInsert: { dateCreated: sinon.match.date }
			}, { upsert: true, new: true });
		});
	});

	describe('insert()', () => {

		it('Should throw if no model is passed', async () => {
			const mongodb = new MongoDB(config);
			await assert.rejects(() => mongodb.insert(null), {
				code: MongoDBError.codes.INVALID_MODEL
			});
		});

		it('Should throw if connection to DB fails', async () => {

			const item = {
				id: '5df0151dbc1d570011949d86',
				name: 'Some name'
			};

			const collection = stubMongo(false);

			const mongodb = new MongoDB(config);
			await assert.rejects(() => mongodb.insert(getModel(), { ...item }), {
				message: 'Error getting DB',
				code: MongoDBError.codes.MONGODB_INTERNAL_ERROR
			});

			sinon.assert.notCalled(collection);
		});

		it('Should throw if mongodb save method fails', async () => {

			const item = {
				id: '5df0151dbc1d570011949d86',
				name: 'Some name'
			};

			const insertOne = sinon.stub().rejects(new Error('InsertOne internal error'));

			const collection = stubMongo(true, { insertOne });

			const mongodb = new MongoDB(config);
			await assert.rejects(() => mongodb.insert(getModel(), { ...item }), {
				message: 'InsertOne internal error',
				code: MongoDBError.codes.MONGODB_INTERNAL_ERROR
			});

			sinon.assert.calledOnce(collection);
			sinon.assert.calledWithExactly(collection, 'myCollection');
		});

		it('Should map all ID fields and add dateCreated', async () => {

			const id = '5df0151dbc1d570011949d86';

			const item = {
				otherId: '5df0151dbc1d570011949d87',
				name: 'Some name'
			};

			const insertOne = sinon.stub().resolves({ insertedId: ObjectID(id) });

			const collection = stubMongo(true, { insertOne });

			const mongodb = new MongoDB(config);
			const result = await mongodb.insert(getModel({
				otherId: {
					isID: true
				}
			}), { ...item });

			assert.deepStrictEqual(result, id);

			sinon.assert.calledOnce(collection);
			sinon.assert.calledWithExactly(collection, 'myCollection');

			const expectedItem = {
				otherId: ObjectID('5df0151dbc1d570011949d87'),
				name: 'Some name',
				dateCreated: sinon.match.date
			};

			sinon.assert.calledOnce(insertOne);
			sinon.assert.calledWithExactly(insertOne, expectedItem);
		});
	});

	describe('update()', () => {

		it('Should throw if no model is passed', async () => {
			const mongodb = new MongoDB(config);
			await assert.rejects(() => mongodb.update(null), {
				code: MongoDBError.codes.INVALID_MODEL
			});
		});

		it('Should throw if connection to DB fails', async () => {

			const item = {
				id: '5df0151dbc1d570011949d86',
				name: 'Some name'
			};

			const collection = stubMongo(false);

			const mongodb = new MongoDB(config);
			await assert.rejects(() => mongodb.update(getModel(), { ...item }), {
				message: 'Error getting DB',
				code: MongoDBError.codes.MONGODB_INTERNAL_ERROR
			});

			sinon.assert.notCalled(collection);
		});

		it('Should throw if mongodb update method fails', async () => {

			const item = {
				id: '5df0151dbc1d570011949d86',
				name: 'Some name'
			};

			const updateMany = sinon.stub().rejects(new Error('UpdateMany internal error'));

			const collection = stubMongo(true, { updateMany });

			const mongodb = new MongoDB(config);
			await assert.rejects(() => mongodb.update(getModel(), { ...item }), {
				message: 'UpdateMany internal error',
				code: MongoDBError.codes.MONGODB_INTERNAL_ERROR
			});

			sinon.assert.calledOnce(collection);
			sinon.assert.calledWithExactly(collection, 'myCollection');
		});

		it('Should map all ID fields and add dateModified', async () => {

			const id = '5df0151dbc1d570011949d86';

			const item = {
				otherId: '5df0151dbc1d570011949d87',
				name: 'Some name'
			};

			const updateMany = sinon.stub().resolves({ modifiedCount: 1 });

			const collection = stubMongo(true, { updateMany });

			const mongodb = new MongoDB(config);
			const result = await mongodb.update(getModel({
				otherId: {
					isID: true
				}
			}), { ...item }, { id });

			assert.deepStrictEqual(result, 1);

			sinon.assert.calledOnce(collection);
			sinon.assert.calledWithExactly(collection, 'myCollection');

			const expectedItem = {
				otherId: ObjectID('5df0151dbc1d570011949d87'),
				name: 'Some name',
				dateModified: sinon.match.date
			};

			sinon.assert.calledOnce(updateMany);
			sinon.assert.calledWithExactly(updateMany, {
				_id: {
					$eq: ObjectID(id)
				}
			}, {
				$set: expectedItem
			});
		});
	});

	describe('multiInsert()', () => {

		it('Should throw if no model is passed', async () => {
			const mongodb = new MongoDB(config);
			await assert.rejects(() => mongodb.multiInsert(null), {
				code: MongoDBError.codes.INVALID_MODEL
			});
		});

		it('Should throw if items are not an array', async () => {
			const mongodb = new MongoDB(config);
			await assert.rejects(() => mongodb.multiInsert(getModel(), {}), {
				code: MongoDBError.codes.INVALID_ITEM
			});
		});

		it('Should throw if items array is empty', async () => {
			const mongodb = new MongoDB(config);
			await assert.rejects(() => mongodb.multiInsert(getModel(), []), {
				code: MongoDBError.codes.INVALID_ITEM
			});
		});

		it('Should throw if connection to DB fails', async () => {

			const item = {
				id: '5df0151dbc1d570011949d86',
				name: 'Some name'
			};

			const collection = stubMongo(false);

			const mongodb = new MongoDB(config);
			await assert.rejects(() => mongodb.multiInsert(getModel(), [{ ...item }]), {
				message: 'Error getting DB',
				code: MongoDBError.codes.MONGODB_INTERNAL_ERROR
			});

			sinon.assert.notCalled(collection);
		});

		it('Should throw if mongodb update method fails', async () => {

			const item = {
				id: '5df0151dbc1d570011949d86',
				name: 'Some name'
			};

			const insertMany = sinon.stub().rejects(new Error('InsertMany internal error'));

			const collection = stubMongo(true, { insertMany });

			const mongodb = new MongoDB(config);
			await assert.rejects(() => mongodb.multiInsert(getModel(), [{ ...item }]), {
				message: 'InsertMany internal error',
				code: MongoDBError.codes.MONGODB_INTERNAL_ERROR
			});

			sinon.assert.calledOnce(collection);
			sinon.assert.calledWithExactly(collection, 'myCollection');
		});

		it('Should map all ID fields and add dateCreated', async () => {

			const item = {
				otherId: '5df0151dbc1d570011949d87',
				name: 'Some name'
			};

			const insertMany = sinon.stub().resolves({ result: { ok: 1 } });

			const collection = stubMongo(true, { insertMany });

			const mongodb = new MongoDB(config);
			const result = await mongodb.multiInsert(getModel({
				otherId: {
					isID: true
				}
			}), [{ ...item }]);

			assert.deepStrictEqual(result, true);

			sinon.assert.calledOnce(collection);
			sinon.assert.calledWithExactly(collection, 'myCollection');

			const expectedItem = {
				otherId: ObjectID('5df0151dbc1d570011949d87'),
				name: 'Some name',
				dateCreated: sinon.match.date
			};

			sinon.assert.calledOnce(insertMany);
			sinon.assert.calledWithExactly(insertMany, [expectedItem]);
		});
	});

	describe('multiSave()', () => {

		it('Should throw if no model is passed', async () => {
			const mongodb = new MongoDB(config);
			await assert.rejects(() => mongodb.multiSave(null), {
				code: MongoDBError.codes.INVALID_MODEL
			});
		});

		it('Should throw if items are not an array', async () => {
			const mongodb = new MongoDB(config);
			await assert.rejects(() => mongodb.multiSave(getModel(), {}), {
				code: MongoDBError.codes.INVALID_ITEM
			});
		});

		it('Should throw if items array is empty', async () => {
			const mongodb = new MongoDB(config);
			await assert.rejects(() => mongodb.multiSave(getModel(), []), {
				code: MongoDBError.codes.INVALID_ITEM
			});
		});

		it('Should throw if connection to DB fails', async () => {

			const item = {
				id: '5df0151dbc1d570011949d86',
				name: 'Some name'
			};

			const collection = stubMongo(false);

			const mongodb = new MongoDB(config);
			await assert.rejects(() => mongodb.multiSave(getModel(), [{ ...item }]), {
				message: 'Error getting DB',
				code: MongoDBError.codes.MONGODB_INTERNAL_ERROR
			});

			sinon.assert.notCalled(collection);
		});

		it('Should throw if mongodb bulkWrite method fails', async () => {

			const item = {
				id: '5df0151dbc1d570011949d86',
				name: 'Some name'
			};

			const bulkWrite = sinon.stub().rejects(new Error('BulkWrite internal error'));

			const collection = stubMongo(true, { bulkWrite });

			const mongodb = new MongoDB(config);
			await assert.rejects(() => mongodb.multiSave(getModel(), [{ ...item }]), {
				message: 'BulkWrite internal error',
				code: MongoDBError.codes.MONGODB_INTERNAL_ERROR
			});

			sinon.assert.calledOnce(collection);
			sinon.assert.calledWithExactly(collection, 'myCollection');
		});

		it('Should map all ID fields and add dateCreated into a bulk write operation', async () => {

			const id = '5df0151dbc1d570011949d86';

			const item1 = {
				id,
				otherId: '5df0151dbc1d570011949d87',
				name: 'Some name',
				dateCreated: new Date()
			};

			const item2 = {
				otherId: '5df0151dbc1d570011949d88',
				name: 'Some name',
				dateCreated: new Date(),
				dateModified: new Date()
			};

			const bulkWrite = sinon.stub().resolves({ result: { ok: 2 } });

			const collection = stubMongo(true, { bulkWrite });

			const mongodb = new MongoDB(config);
			const result = await mongodb.multiSave(getModel({
				otherId: {
					isID: true
				}
			}, ['id', 'otherId']), [{ ...item1 }, { ...item2 }]);

			assert.deepStrictEqual(result, true);

			sinon.assert.calledOnce(collection);
			sinon.assert.calledWithExactly(collection, 'myCollection');

			const expectedItems = [
				{
					updateOne: {
						filter: {
							_id: {
								$eq: ObjectID('5df0151dbc1d570011949d86')
							}
						},
						update: {
							$set: {
								otherId: ObjectID('5df0151dbc1d570011949d87'),
								name: 'Some name'
							},
							$currentDate: { dateModified: true },
							$setOnInsert: { dateCreated: sinon.match.date }
						},
						upsert: true
					}
				},
				{
					updateOne: {
						filter: {
							otherId: {
								$eq: ObjectID('5df0151dbc1d570011949d88')
							}
						},
						update: {
							$set: {
								otherId: ObjectID('5df0151dbc1d570011949d88'),
								name: 'Some name'
							},
							$currentDate: { dateModified: true },
							$setOnInsert: { dateCreated: sinon.match.date }
						},
						upsert: true
					}
				}
			];

			sinon.assert.calledOnce(bulkWrite);
			sinon.assert.calledWithExactly(bulkWrite, expectedItems);
		});
	});

	describe('remove()', () => {

		it('Should throw if no model is passed', async () => {
			const mongodb = new MongoDB(config);
			await assert.rejects(() => mongodb.remove(null), {
				code: MongoDBError.codes.INVALID_MODEL
			});
		});

		it('Should throw if connection to DB fails', async () => {

			const item = {
				id: '5df0151dbc1d570011949d86',
				name: 'Some name'
			};

			const collection = stubMongo(false);

			const mongodb = new MongoDB(config);
			await assert.rejects(() => mongodb.remove(getModel(), { ...item }), {
				message: 'Error getting DB',
				code: MongoDBError.codes.MONGODB_INTERNAL_ERROR
			});

			sinon.assert.notCalled(collection);
		});

		it('Should throw if mongodb deleteOne method fails', async () => {

			const item = {
				id: '5df0151dbc1d570011949d86',
				name: 'Some name'
			};

			const deleteOne = sinon.stub().rejects(new Error('DeleteOne internal error'));

			const collection = stubMongo(true, { deleteOne });

			const mongodb = new MongoDB(config);
			await assert.rejects(() => mongodb.remove(getModel(), { ...item }), {
				message: 'DeleteOne internal error',
				code: MongoDBError.codes.MONGODB_INTERNAL_ERROR
			});

			sinon.assert.calledOnce(collection);
			sinon.assert.calledWithExactly(collection, 'myCollection');
		});

		it('Should delete the item using ID if it\'s defined', async () => {

			const id = '5df0151dbc1d570011949d86';

			const item = {
				id,
				otherId: '5df0151dbc1d570011949d87',
				name: 'Some name'
			};

			const deleteOne = sinon.stub().resolves({ deletedCount: 1 });

			const collection = stubMongo(true, { deleteOne });

			const mongodb = new MongoDB(config);
			const result = await mongodb.remove(getModel({
				otherId: {
					isID: true
				}
			}, ['id', 'otherId']), { ...item });

			assert.deepStrictEqual(result, true);

			sinon.assert.calledOnce(collection);
			sinon.assert.calledWithExactly(collection, 'myCollection');

			const expectedItem = {
				_id: {
					$eq: ObjectID(id)
				}
			};

			sinon.assert.calledOnce(deleteOne);
			sinon.assert.calledWithExactly(deleteOne, expectedItem);
		});

		it('Should delete the item using a unique index if ID is not defined', async () => {

			const item = {
				otherId: '5df0151dbc1d570011949d87',
				name: 'Some name'
			};

			const deleteOne = sinon.stub().resolves({ deletedCount: 1 });

			const collection = stubMongo(true, { deleteOne });

			const mongodb = new MongoDB(config);
			const result = await mongodb.remove(getModel({
				otherId: {
					isID: true
				}
			}, ['id', 'otherId']), { ...item });

			assert.deepStrictEqual(result, true);

			sinon.assert.calledOnce(collection);
			sinon.assert.calledWithExactly(collection, 'myCollection');

			const expectedItem = {
				otherId: {
					$eq: ObjectID('5df0151dbc1d570011949d87')
				}
			};

			sinon.assert.calledOnce(deleteOne);
			sinon.assert.calledWithExactly(deleteOne, expectedItem);
		});

		it('Should throw if no unique indexes can be matched', async () => {

			const item = {
				name: 'Some name'
			};

			const deleteOne = sinon.stub().resolves({ deletedCount: 0 });

			const collection = stubMongo(true, { deleteOne });

			const mongodb = new MongoDB(config);
			await assert.rejects(() => mongodb.remove(getModel({
				otherId: {
					isID: true
				}
			}, ['id', 'otherId']), { ...item }));

			sinon.assert.notCalled(collection);
			sinon.assert.notCalled(deleteOne);
		});
	});

	describe('multiRemove()', () => {

		it('Should throw if no model is passed', async () => {
			const mongodb = new MongoDB(config);
			await assert.rejects(() => mongodb.multiRemove(null), {
				code: MongoDBError.codes.INVALID_MODEL
			});
		});

		it('Should throw if connection to DB fails', async () => {

			const item = {
				id: '5df0151dbc1d570011949d86',
				name: 'Some name'
			};

			const collection = stubMongo(false);

			const mongodb = new MongoDB(config);
			await assert.rejects(() => mongodb.multiRemove(getModel(), { ...item }), {
				message: 'Error getting DB',
				code: MongoDBError.codes.MONGODB_INTERNAL_ERROR
			});

			sinon.assert.notCalled(collection);
		});

		it('Should throw if mongodb deleteMany method fails', async () => {

			const item = {
				id: '5df0151dbc1d570011949d86',
				name: 'Some name'
			};

			const deleteMany = sinon.stub().rejects(new Error('DeleteMany internal error'));

			const collection = stubMongo(true, { deleteMany });

			const mongodb = new MongoDB(config);
			await assert.rejects(() => mongodb.multiRemove(getModel(), { ...item }), {
				message: 'DeleteMany internal error',
				code: MongoDBError.codes.MONGODB_INTERNAL_ERROR
			});

			sinon.assert.calledOnce(collection);
			sinon.assert.calledWithExactly(collection, 'myCollection');
		});

		it('Should delete the item using the filters received', async () => {

			const id1 = '5df0151dbc1d570011949d86';
			const id2 = '5df0151dbc1d570011949d87';

			const filter = {
				id: [id1, id2],
				otherId: '5df0151dbc1d570011949d88',
				name: 'Some name'
			};

			const deleteMany = sinon.stub().resolves({ deletedCount: 2 });

			const collection = stubMongo(true, { deleteMany });

			const mongodb = new MongoDB(config);
			const result = await mongodb.multiRemove(getModel({
				otherId: {
					isID: true
				}
			}), { ...filter });

			assert.deepStrictEqual(result, 2);

			sinon.assert.calledOnce(collection);
			sinon.assert.calledWithExactly(collection, 'myCollection');

			const expectedFilter = {
				_id: {
					$in: [ObjectID(id1), ObjectID(id2)]
				},
				otherId: {
					$eq: ObjectID('5df0151dbc1d570011949d88')
				},
				name: {
					$eq: 'Some name'
				}
			};

			sinon.assert.calledOnce(deleteMany);
			sinon.assert.calledWithExactly(deleteMany, expectedFilter);
		});
	});

	describe('getTotals()', () => {

		it('Should throw if no model is passed', async () => {
			const mongodb = new MongoDB(config);
			await assert.rejects(() => mongodb.getTotals(null), {
				code: MongoDBError.codes.INVALID_MODEL
			});
		});

		it('Should return without calling mongo if get is not called first', async () => {

			const mongodb = new MongoDB(config);

			const countDocuments = sinon.stub();

			const collection = stubMongo(true, { countDocuments });

			const result = await mongodb.getTotals(getModel());

			assert.deepStrictEqual(result, {
				total: 0,
				pages: 0
			});

			sinon.assert.notCalled(collection);
			sinon.assert.notCalled(countDocuments);
		});

		it('Should return without calling mongo if last query was empty', async () => {

			const mongodb = new MongoDB(config);

			const countDocuments = sinon.stub();

			const { collection } = mockChain(true, [], { countDocuments });

			const model = getModel();

			// Get to populate internal properties
			await mongodb.get(model, {});

			const result = await mongodb.getTotals(model);

			assert.deepStrictEqual(result, {
				total: 0,
				pages: 0
			});

			// Collection se llama una vez para el get
			sinon.assert.calledOnce(collection);
			sinon.assert.notCalled(countDocuments);
		});

		it('Should throw if no mongo countDocuments method fails', async () => {

			const mongodb = new MongoDB(config);

			const countDocuments = sinon.stub().rejects(new Error('CountDocuments internal error'));

			const { collection } = mockChain(true, [{}], { countDocuments });

			const model = getModel();

			// Get to populate internal properties
			await mongodb.get(model, {});

			await assert.rejects(() => mongodb.getTotals(model), {
				code: MongoDBError.codes.MONGODB_INTERNAL_ERROR
			});

			// Collection se llama una vez para el get
			sinon.assert.calledTwice(collection);
			sinon.assert.calledOnce(countDocuments);
			sinon.assert.calledWithExactly(countDocuments, {});
		});

		it('Should return the totals object for one item', async () => {

			const mongodb = new MongoDB(config);

			const countDocuments = sinon.stub().resolves(1);

			const { collection } = mockChain(true, [{}], { countDocuments });

			const model = getModel();

			// Get to populate internal properties
			await mongodb.get(model, {});

			const result = await mongodb.getTotals(model);

			assert.deepStrictEqual(result, {
				total: 1,
				pageSize: 500,
				pages: 1,
				page: 1
			});

			// Collection se llama una vez para el get
			sinon.assert.calledTwice(collection);
			sinon.assert.calledOnce(countDocuments);
			sinon.assert.calledWithExactly(countDocuments, {});
		});

		it('Should return the totals object for queries with filters, specific page and custom limit', async () => {

			const mongodb = new MongoDB(config);

			const countDocuments = sinon.stub().resolves(140);

			const { collection } = mockChain(true, [{}], { countDocuments });

			const model = getModel();

			// Get to populate internal properties
			await mongodb.get(model, {
				filters: {
					status: 'active'
				},
				page: 2,
				limit: 60
			});

			const result = await mongodb.getTotals(model);

			assert.deepStrictEqual(result, {
				total: 140,
				pageSize: 60,
				pages: 3,
				page: 2
			});

			// Collection se llama una vez para el get
			sinon.assert.calledTwice(collection);
			sinon.assert.calledOnce(countDocuments);
			sinon.assert.calledWithExactly(countDocuments, {
				status: {
					$eq: 'active'
				}
			});
		});
	});

<<<<<<< HEAD
	describe('increment()', () => {

		const filters = {
			name: 'Fake'
		};

		const incrementData = {
			quantity: 1,
			total: 100
		};

		const setData = {
			userCreated: 'some-user-id'
		};

		const id = '5df0151dbc1d570011949d86';

		const response = {
			value: {
				_id: ObjectID(id),
				name: 'Fake',
				quantity: 10,
				total: 100,
				userCreated: 'some-user-id'
			}
		};

		it('Should throw if no model is passed', async () => {
			const mongodb = new MongoDB(config);
			await assert.rejects(() => mongodb.increment(null), {
=======
	describe('getIndexes()', () => {

		it('Should throw if no model is passed', async () => {
			const mongodb = new MongoDB(config);
			await assert.rejects(() => mongodb.getIndexes(null), {
				code: MongoDBError.codes.INVALID_MODEL
			});
		});

		it('Should throw if connection to DB fails', async () => {

			const collectionStub = stubMongo(false);

			const mongodb = new MongoDB(config);

			await assert.rejects(() => mongodb.getIndexes(getModel()), {
				message: 'Error getting DB',
				code: MongoDBError.codes.MONGODB_INTERNAL_ERROR
			});

			sinon.assert.notCalled(collectionStub);
		});

		it('Should throw if mongodb indexes method fails', async () => {

			const indexesStub = sinon.stub().rejects(new Error('Indexes internal error'));
			const collectionStub = stubMongo(true, { indexes: indexesStub });

			const mongodb = new MongoDB(config);

			await assert.rejects(() => mongodb.getIndexes(getModel()), {
				message: 'Indexes internal error',
				code: MongoDBError.codes.MONGODB_INTERNAL_ERROR
			});

			sinon.assert.calledOnce(collectionStub);
			sinon.assert.calledWithExactly(collectionStub, 'myCollection');
		});

		it('Should return the indexes from the model collection', async () => {

			const indexesStub = sinon.stub().resolves([
				{
					v: 2,
					key: { field: 1 },
					name: 'some-index',
					ns: 'myDatabase.myCollection'
				},
				{
					v: 2,
					key: { uniqueField: 1 },
					name: 'unique-index',
					ns: 'myDatabase.myCollection',
					unique: true
				}
			]);

			const collectionStub = stubMongo(true, { indexes: indexesStub });

			const mongodb = new MongoDB(config);
			const model = getModel();

			const result = await mongodb.getIndexes(model);

			assert.deepStrictEqual(result, [
				{
					name: 'some-index',
					key: { field: 1 },
					unique: false
				},
				{
					name: 'unique-index',
					key: { uniqueField: 1 },
					unique: true
				}
			]);

			sinon.assert.calledOnce(collectionStub);
			sinon.assert.calledWithExactly(collectionStub, 'myCollection');

			sinon.assert.calledOnce(indexesStub);
			sinon.assert.calledWithExactly(indexesStub);
		});
	});

	describe('createIndexes()', () => {

		const indexes = [
			{
				name: 'some-index',
				key: {
					field: 1
				}
			},
			{
				name: 'unique-index',
				key: {
					uniqueField: 1
				},
				unique: true
			}
		];

		it('Should throw if no model is passed', async () => {
			const mongodb = new MongoDB(config);
			await assert.rejects(() => mongodb.createIndexes(null), {
>>>>>>> dacb1d8e
				code: MongoDBError.codes.INVALID_MODEL
			});
		});

		it('Should throw if connection to DB fails', async () => {

<<<<<<< HEAD
			const collection = stubMongo(false);

			const mongodb = new MongoDB(config);
			await assert.rejects(() => mongodb.increment(getModel(null, ['name']), filters, incrementData, setData), {
=======
			const collectionStub = stubMongo(false);

			const mongodb = new MongoDB(config);

			await assert.rejects(() => mongodb.createIndexes(getModel(), indexes), {
>>>>>>> dacb1d8e
				message: 'Error getting DB',
				code: MongoDBError.codes.MONGODB_INTERNAL_ERROR
			});

<<<<<<< HEAD
			sinon.assert.notCalled(collection);
		});

		it('Should throw if mongodb increment method fails', async () => {

			const findAndModify = sinon.stub().rejects(new Error('FindAndModify internal error'));

			const collection = stubMongo(true, { findAndModify });

			const mongodb = new MongoDB(config);
			await assert.rejects(() => mongodb.increment(getModel(null, ['name']), filters, incrementData, setData), {
				message: 'FindAndModify internal error',
				code: MongoDBError.codes.MONGODB_INTERNAL_ERROR
			});

			sinon.assert.calledOnce(collection);
			sinon.assert.calledWithExactly(collection, 'myCollection');
		});

		it('Should use id as filter if it\'s passed', async () => {

			const findAndModify = sinon.stub().resolves(response);

			const collection = stubMongo(true, { findAndModify });

			const mongodb = new MongoDB(config);
			const result = await mongodb.increment(getModel(null, ['name']), { id }, incrementData, setData);

			assert.deepStrictEqual(result, response.value);

			sinon.assert.calledOnce(collection);
			sinon.assert.calledWithExactly(collection, 'myCollection');

			sinon.assert.calledOnce(findAndModify);
			sinon.assert.calledWithExactly(findAndModify, {
				_id: {
					$eq: ObjectID(id)
				}
			}, {}, {
				$set: {
					...setData,
					dateModified: sinon.match.date
				},
				$inc: incrementData
			}, { upsert: false, new: true });
		});

		it('Should use a unique index as filter if id is not passed', async () => {

			const findAndModify = sinon.stub().resolves(response);

			const collection = stubMongo(true, { findAndModify });

			const mongodb = new MongoDB(config);
			const result = await mongodb.increment(getModel(null, ['name']), filters, incrementData, setData);

			assert.deepStrictEqual(result, response.value);

			sinon.assert.calledOnce(collection);
			sinon.assert.calledWithExactly(collection, 'myCollection');

			sinon.assert.calledOnce(findAndModify);
			sinon.assert.calledWithExactly(findAndModify, {
				name: {
					$eq: 'Fake'
				}
			}, {}, {
				$set: {
					...setData,
					dateModified: sinon.match.date
				},
				$inc: incrementData
			}, { upsert: false, new: true });
		});

		it('Should use a multifield unique index as filter if id is not passed', async () => {

			const findAndModify = sinon.stub().resolves({ value: { ...response.value, code: 'fake-code' } });

			const collection = stubMongo(true, { findAndModify });

			const mongodb = new MongoDB(config);
			const result = await mongodb.increment(getModel({}, [
				['name', 'code']
			]), { ...filters, code: 'fake-code' }, incrementData, setData);

			assert.deepStrictEqual(result, { ...response.value, code: 'fake-code' });

			sinon.assert.calledOnce(collection);
			sinon.assert.calledWithExactly(collection, 'myCollection');

			sinon.assert.calledOnce(findAndModify);
			sinon.assert.calledWithExactly(findAndModify, {
				code: {
					$eq: 'fake-code'
				},
				name: {
					$eq: 'Fake'
				}
			}, {}, {
				$set: {
					...setData,
					dateModified: sinon.match.date
				},
				$inc: incrementData
			}, { upsert: false, new: true });
		});

		it('Should update only with increments and dateModified if no Set Data is passed', async () => {

			const findAndModify = sinon.stub().resolves(response);

			const collection = stubMongo(true, { findAndModify });

			const mongodb = new MongoDB(config);
			const result = await mongodb.increment(getModel(null, ['name']), { id }, incrementData);

			assert.deepStrictEqual(result, response.value);

			sinon.assert.calledOnce(collection);
			sinon.assert.calledWithExactly(collection, 'myCollection');

			sinon.assert.calledOnce(findAndModify);
			sinon.assert.calledWithExactly(findAndModify, {
				_id: {
					$eq: ObjectID(id)
				}
			}, {}, {
				$set: {
					dateModified: sinon.match.date
				},
				$inc: incrementData
			}, { upsert: false, new: true });
		});

		it('Should throw if no unique indexes are defined', async () => {

			const findAndModify = sinon.stub().resolves(response);

			const collection = stubMongo(true, { findAndModify });

			const mongodb = new MongoDB(config);
			await assert.rejects(() => mongodb.increment(getModel({}, []), filters, incrementData, setData), {
				code: MongoDBError.codes.MODEL_EMPTY_UNIQUE_INDEXES
			});

			sinon.assert.notCalled(collection);
			sinon.assert.notCalled(findAndModify);
		});

		it('Should throw if no unique indexes can be matched', async () => {

			const findAndModify = sinon.stub().resolves(response);

			const collection = stubMongo(true, { findAndModify });

			const mongodb = new MongoDB(config);
			await assert.rejects(() => mongodb.increment(getModel({}, ['name']), { code: 'fake-code' }, incrementData, setData), {
				code: MongoDBError.codes.EMPTY_UNIQUE_INDEXES
			});

			sinon.assert.notCalled(collection);
			sinon.assert.notCalled(findAndModify);
		});

		it('Should throw if no increment data is passed', async () => {

			const findAndModify = sinon.stub();

			const collection = stubMongo(true, { findAndModify });

			const mongodb = new MongoDB(config);
			await assert.rejects(() => mongodb.increment(getModel({}, ['name']), filters, {}, setData), {
				code: MongoDBError.codes.INVALID_INCREMENT_DATA
			});

			sinon.assert.notCalled(collection);
			sinon.assert.notCalled(findAndModify);
		});

		it('Should throw if wrong increment data is passed', async () => {

			const findAndModify = sinon.stub();

			const collection = stubMongo(true, { findAndModify });

			const mongodb = new MongoDB(config);
			await assert.rejects(() => mongodb.increment(getModel({}, ['name']), filters, { quantity: '100' }, setData), {
				code: MongoDBError.codes.INVALID_INCREMENT_DATA
			});

			sinon.assert.notCalled(collection);
			sinon.assert.notCalled(findAndModify);
=======
			sinon.assert.notCalled(collectionStub);
		});

		it('Should throw if mongodb createIndexes method fails', async () => {

			const createIndexesStub = sinon.stub().rejects(new Error('createIndexes internal error'));
			const collectionStub = stubMongo(true, { createIndexes: createIndexesStub });

			const mongodb = new MongoDB(config);

			await assert.rejects(() => mongodb.createIndexes(getModel(), indexes), {
				message: 'createIndexes internal error',
				code: MongoDBError.codes.MONGODB_INTERNAL_ERROR
			});

			sinon.assert.calledOnce(collectionStub);
			sinon.assert.calledWithExactly(collectionStub, 'myCollection');
		});

		[

			null,
			undefined,
			'not an object',
			['array'],
			{},
			{
				key: 'not an object'
			},
			{
				name: { not: 'a string' },
				key: { field: 1 }
			},
			{
				name: 'some-index',
				key: { field: 1 },
				unique: 'not a boolean'
			}

		].forEach(index => {

			it('Should throw if received indexes are invalid', async () => {

				const mongodb = new MongoDB(config);
				const model = getModel();

				await assert.rejects(() => mongodb.createIndexes(model, [index]), {
					name: 'MongoDBError',
					code: MongoDBError.codes.INVALID_INDEX
				});
			});
		});

		it('Should throw if received indexes are invalid', async () => {

			const mongodb = new MongoDB(config);
			const model = getModel();

			await assert.rejects(() => mongodb.createIndexes(model, { invalid: 'index' }));

		});

		it('Should return true if can create the indexes into the model collection successfully', async () => {

			const createIndexesStub = sinon.stub().resolves({ ok: true });
			const collectionStub = stubMongo(true, { createIndexes: createIndexesStub });

			const mongodb = new MongoDB(config);
			const model = getModel();

			const result = await mongodb.createIndexes(model, indexes);

			assert.deepStrictEqual(result, true);

			sinon.assert.calledOnce(collectionStub);
			sinon.assert.calledWithExactly(collectionStub, 'myCollection');

			sinon.assert.calledOnce(createIndexesStub);
			sinon.assert.calledWithExactly(createIndexesStub, indexes);
		});

		it('Should return false if can\'t create the indexes into the model collection', async () => {

			const createIndexesStub = sinon.stub().resolves({ ok: false });
			const collectionStub = stubMongo(true, { createIndexes: createIndexesStub });

			const mongodb = new MongoDB(config);
			const model = getModel();

			const result = await mongodb.createIndexes(model, indexes);

			assert.deepStrictEqual(result, false);

			sinon.assert.calledOnce(collectionStub);
			sinon.assert.calledWithExactly(collectionStub, 'myCollection');

			sinon.assert.calledOnce(createIndexesStub);
			sinon.assert.calledWithExactly(createIndexesStub, indexes);
		});
	});

	describe('createIndex()', () => {

		const index = {
			name: 'some-index',
			key: {
				field: 1
			}
		};

		it('Should throw if no model is passed', async () => {
			const mongodb = new MongoDB(config);
			await assert.rejects(() => mongodb.createIndex(null), {
				code: MongoDBError.codes.INVALID_MODEL
			});
		});

		it('Should throw if connection to DB fails', async () => {

			const collectionStub = stubMongo(false);

			const mongodb = new MongoDB(config);

			await assert.rejects(() => mongodb.createIndex(getModel(), index), {
				message: 'Error getting DB',
				code: MongoDBError.codes.MONGODB_INTERNAL_ERROR
			});

			sinon.assert.notCalled(collectionStub);
		});

		it('Should throw if mongodb createIndexes method fails', async () => {

			const createIndexesStub = sinon.stub().rejects(new Error('createIndexes internal error'));
			const collectionStub = stubMongo(true, { createIndexes: createIndexesStub });

			const mongodb = new MongoDB(config);

			await assert.rejects(() => mongodb.createIndex(getModel(), index), {
				message: 'createIndexes internal error',
				code: MongoDBError.codes.MONGODB_INTERNAL_ERROR
			});

			sinon.assert.calledOnce(collectionStub);
			sinon.assert.calledWithExactly(collectionStub, 'myCollection');
		});

		[

			null,
			undefined,
			'not an object',
			['array'],
			{},
			{
				key: 'not an object'
			},
			{
				name: { not: 'a string' },
				key: { field: 1 }
			},
			{
				name: 'some-index',
				key: { field: 1 },
				unique: 'not a boolean'
			}

		].forEach(invalidIndex => {

			it('Should throw if received index is invalid', async () => {

				sinon.spy(MongoDB.prototype, 'createIndexes');

				const mongodb = new MongoDB(config);
				const model = getModel();

				await assert.rejects(() => mongodb.createIndex(model, invalidIndex), {
					name: 'MongoDBError',
					code: MongoDBError.codes.INVALID_INDEX
				});

				sinon.assert.calledOnce(MongoDB.prototype.createIndexes);
				sinon.assert.calledWithExactly(MongoDB.prototype.createIndexes, model, [invalidIndex]);
			});
		});

		it('Should return true if can create the index into the model collection successfully', async () => {

			sinon.stub(MongoDB.prototype, 'createIndexes')
				.resolves(true);

			const mongodb = new MongoDB(config);
			const model = getModel();

			const result = await mongodb.createIndex(model, index);

			assert.deepStrictEqual(result, true);

			sinon.assert.calledOnce(MongoDB.prototype.createIndexes);
			sinon.assert.calledWithExactly(MongoDB.prototype.createIndexes, model, [index]);
		});

		it('Should return false if can\'t create the indexes into the model collection', async () => {

			sinon.stub(MongoDB.prototype, 'createIndexes')
				.resolves(false);

			const mongodb = new MongoDB(config);
			const model = getModel();

			const result = await mongodb.createIndex(model, index);

			assert.deepStrictEqual(result, false);

			sinon.assert.calledOnce(MongoDB.prototype.createIndexes);
			sinon.assert.calledWithExactly(MongoDB.prototype.createIndexes, model, [index]);
		});
	});

	describe('dropIndex()', () => {

		const index = 'some-index';

		it('Should throw if no model is passed', async () => {
			const mongodb = new MongoDB(config);
			await assert.rejects(() => mongodb.dropIndex(null), {
				code: MongoDBError.codes.INVALID_MODEL
			});
		});

		it('Should throw if connection to DB fails', async () => {

			const collectionStub = stubMongo(false);

			const mongodb = new MongoDB(config);

			await assert.rejects(() => mongodb.dropIndex(getModel(), index), {
				message: 'Error getting DB',
				code: MongoDBError.codes.MONGODB_INTERNAL_ERROR
			});

			sinon.assert.notCalled(collectionStub);
		});

		it('Should throw if mongodb dropIndex method fails', async () => {

			const dropIndexStub = sinon.stub().rejects(new Error('dropIndex internal error'));
			const collectionStub = stubMongo(true, { dropIndex: dropIndexStub });

			const mongodb = new MongoDB(config);

			await assert.rejects(() => mongodb.dropIndex(getModel(), index), {
				message: 'dropIndex internal error',
				code: MongoDBError.codes.MONGODB_INTERNAL_ERROR
			});

			sinon.assert.calledOnce(collectionStub);
			sinon.assert.calledWithExactly(collectionStub, 'myCollection');
		});

		[

			null,
			undefined,
			1,
			['array'],
			{},
			{
				key: 'not an object'
			},
			{
				name: { not: 'a string' },
				key: { field: 1 }
			},
			{
				name: 'some-index',
				key: { field: 1 },
				unique: 'not a boolean'
			}

		].forEach(invalidIndex => {

			it('Should throw if received index is invalid', async () => {

				sinon.spy(MongoDB.prototype, 'createIndexes');

				const mongodb = new MongoDB(config);
				const model = getModel();

				await assert.rejects(() => mongodb.dropIndex(model, invalidIndex), {
					name: 'MongoDBError',
					code: MongoDBError.codes.INVALID_INDEX
				});
			});
		});

		it('Should return true if can drop the index from the model collection successfully', async () => {

			const dropIndexStub = sinon.stub().resolves({ ok: true });
			const collectionStub = stubMongo(true, { dropIndex: dropIndexStub });

			const mongodb = new MongoDB(config);
			const model = getModel();

			const result = await mongodb.dropIndex(model, index);

			assert.deepStrictEqual(result, true);

			sinon.assert.calledOnce(collectionStub);
			sinon.assert.calledWithExactly(collectionStub, 'myCollection');

			sinon.assert.calledOnce(dropIndexStub);
			sinon.assert.calledWithExactly(dropIndexStub, index);
		});

		it('Should return false if can\'t drop the index from the model collection', async () => {

			const dropIndexStub = sinon.stub().resolves({ ok: false });
			const collectionStub = stubMongo(true, { dropIndex: dropIndexStub });

			const mongodb = new MongoDB(config);
			const model = getModel();

			const result = await mongodb.dropIndex(model, index);

			assert.deepStrictEqual(result, false);

			sinon.assert.calledOnce(collectionStub);
			sinon.assert.calledWithExactly(collectionStub, 'myCollection');

			sinon.assert.calledOnce(dropIndexStub);
			sinon.assert.calledWithExactly(dropIndexStub, index);
		});
	});

	describe('dropIndexes()', () => {

		const indexes = ['some-index', 'other-index'];

		it('Should throw if no model is passed', async () => {
			const mongodb = new MongoDB(config);
			await assert.rejects(() => mongodb.dropIndexes(null), {
				code: MongoDBError.codes.INVALID_MODEL
			});
		});

		it('Should call dropIndex for each received indexName and return true when all the received indexes was dropped', async () => {

			const dropIndexStub = sinon.stub().resolves({ ok: true });
			const collectionStub = stubMongo(true, { dropIndex: dropIndexStub });

			const mongodb = new MongoDB(config);
			const model = getModel();

			const result = await mongodb.dropIndexes(model, indexes);

			assert.deepStrictEqual(result, true);

			sinon.assert.calledTwice(collectionStub);
			sinon.assert.calledWithExactly(collectionStub.getCall(1), 'myCollection');
			sinon.assert.calledWithExactly(collectionStub.getCall(0), 'myCollection');

			sinon.assert.calledTwice(dropIndexStub);

			indexes.forEach((index, i) => {
				sinon.assert.calledWithExactly(dropIndexStub.getCall(i), index);
			});
		});

		it('Should return false when some of the indexes drop operation returns false', async () => {

			const dropIndexStub = sinon.stub();

			dropIndexStub.onFirstCall()
				.resolves({ ok: false });

			dropIndexStub.onSecondCall()
				.resolves({ ok: true });

			const collectionStub = stubMongo(true, { dropIndex: dropIndexStub });

			const mongodb = new MongoDB(config);
			const model = getModel();

			const result = await mongodb.dropIndexes(model, indexes);

			assert.deepStrictEqual(result, false);

			sinon.assert.calledTwice(collectionStub);
			sinon.assert.calledWithExactly(collectionStub.getCall(1), 'myCollection');
			sinon.assert.calledWithExactly(collectionStub.getCall(0), 'myCollection');

			sinon.assert.calledTwice(dropIndexStub);

			indexes.forEach((index, i) => {
				sinon.assert.calledWithExactly(dropIndexStub.getCall(i), index);
			});
		});

		it('Should throw when the dropIndex method rejects', async () => {

			const dropIndexStub = sinon.stub().rejects();
			const collectionStub = stubMongo(true, { dropIndex: dropIndexStub });

			const mongodb = new MongoDB(config);
			const model = getModel();

			await assert.rejects(() => mongodb.dropIndexes(model, indexes));

			sinon.assert.calledTwice(collectionStub);
			sinon.assert.calledWithExactly(collectionStub.getCall(1), 'myCollection');
			sinon.assert.calledWithExactly(collectionStub.getCall(0), 'myCollection');

			sinon.assert.calledTwice(dropIndexStub);

			indexes.forEach((index, i) => {
				sinon.assert.calledWithExactly(dropIndexStub.getCall(i), index);
			});
		});

		[

			null,
			undefined,
			1,
			'not an array',
			{}

		].forEach(invalidIndexes => {

			it('Should throw if received index is invalid', async () => {

				const mongodb = new MongoDB(config);
				const model = getModel();

				await assert.rejects(() => mongodb.dropIndexes(model, invalidIndexes), {
					name: 'MongoDBError',
					code: MongoDBError.codes.INVALID_INDEX
				});
			});
>>>>>>> dacb1d8e
		});
	});
});<|MERGE_RESOLUTION|>--- conflicted
+++ resolved
@@ -1525,7 +1525,6 @@
 		});
 	});
 
-<<<<<<< HEAD
 	describe('increment()', () => {
 
 		const filters = {
@@ -1556,7 +1555,215 @@
 		it('Should throw if no model is passed', async () => {
 			const mongodb = new MongoDB(config);
 			await assert.rejects(() => mongodb.increment(null), {
-=======
+				code: MongoDBError.codes.INVALID_MODEL
+			});
+		});
+
+		it('Should throw if connection to DB fails', async () => {
+			const collection = stubMongo(false);
+
+			const mongodb = new MongoDB(config);
+			await assert.rejects(() => mongodb.increment(getModel(null, ['name']), filters, incrementData, setData), {
+				message: 'Error getting DB',
+				code: MongoDBError.codes.MONGODB_INTERNAL_ERROR
+			});
+
+			sinon.assert.notCalled(collection);
+		});
+
+		it('Should throw if mongodb increment method fails', async () => {
+
+			const findAndModify = sinon.stub().rejects(new Error('FindAndModify internal error'));
+
+			const collection = stubMongo(true, { findAndModify });
+
+			const mongodb = new MongoDB(config);
+			await assert.rejects(() => mongodb.increment(getModel(null, ['name']), filters, incrementData, setData), {
+				message: 'FindAndModify internal error',
+				code: MongoDBError.codes.MONGODB_INTERNAL_ERROR
+			});
+
+			sinon.assert.calledOnce(collection);
+			sinon.assert.calledWithExactly(collection, 'myCollection');
+		});
+
+		it('Should use id as filter if it\'s passed', async () => {
+
+			const findAndModify = sinon.stub().resolves(response);
+
+			const collection = stubMongo(true, { findAndModify });
+
+			const mongodb = new MongoDB(config);
+			const result = await mongodb.increment(getModel(null, ['name']), { id }, incrementData, setData);
+
+			assert.deepStrictEqual(result, response.value);
+
+			sinon.assert.calledOnce(collection);
+			sinon.assert.calledWithExactly(collection, 'myCollection');
+
+			sinon.assert.calledOnce(findAndModify);
+			sinon.assert.calledWithExactly(findAndModify, {
+				_id: {
+					$eq: ObjectID(id)
+				}
+			}, {}, {
+				$set: {
+					...setData,
+					dateModified: sinon.match.date
+				},
+				$inc: incrementData
+			}, { upsert: false, new: true });
+		});
+
+		it('Should use a unique index as filter if id is not passed', async () => {
+
+			const findAndModify = sinon.stub().resolves(response);
+
+			const collection = stubMongo(true, { findAndModify });
+
+			const mongodb = new MongoDB(config);
+			const result = await mongodb.increment(getModel(null, ['name']), filters, incrementData, setData);
+
+			assert.deepStrictEqual(result, response.value);
+
+			sinon.assert.calledOnce(collection);
+			sinon.assert.calledWithExactly(collection, 'myCollection');
+
+			sinon.assert.calledOnce(findAndModify);
+			sinon.assert.calledWithExactly(findAndModify, {
+				name: {
+					$eq: 'Fake'
+				}
+			}, {}, {
+				$set: {
+					...setData,
+					dateModified: sinon.match.date
+				},
+				$inc: incrementData
+			}, { upsert: false, new: true });
+		});
+
+		it('Should use a multifield unique index as filter if id is not passed', async () => {
+
+			const findAndModify = sinon.stub().resolves({ value: { ...response.value, code: 'fake-code' } });
+
+			const collection = stubMongo(true, { findAndModify });
+
+			const mongodb = new MongoDB(config);
+			const result = await mongodb.increment(getModel({}, [
+				['name', 'code']
+			]), { ...filters, code: 'fake-code' }, incrementData, setData);
+
+			assert.deepStrictEqual(result, { ...response.value, code: 'fake-code' });
+
+			sinon.assert.calledOnce(collection);
+			sinon.assert.calledWithExactly(collection, 'myCollection');
+
+			sinon.assert.calledOnce(findAndModify);
+			sinon.assert.calledWithExactly(findAndModify, {
+				code: {
+					$eq: 'fake-code'
+				},
+				name: {
+					$eq: 'Fake'
+				}
+			}, {}, {
+				$set: {
+					...setData,
+					dateModified: sinon.match.date
+				},
+				$inc: incrementData
+			}, { upsert: false, new: true });
+		});
+
+		it('Should update only with increments and dateModified if no Set Data is passed', async () => {
+
+			const findAndModify = sinon.stub().resolves(response);
+
+			const collection = stubMongo(true, { findAndModify });
+
+			const mongodb = new MongoDB(config);
+			const result = await mongodb.increment(getModel(null, ['name']), { id }, incrementData);
+
+			assert.deepStrictEqual(result, response.value);
+
+			sinon.assert.calledOnce(collection);
+			sinon.assert.calledWithExactly(collection, 'myCollection');
+
+			sinon.assert.calledOnce(findAndModify);
+			sinon.assert.calledWithExactly(findAndModify, {
+				_id: {
+					$eq: ObjectID(id)
+				}
+			}, {}, {
+				$set: {
+					dateModified: sinon.match.date
+				},
+				$inc: incrementData
+			}, { upsert: false, new: true });
+		});
+
+		it('Should throw if no unique indexes are defined', async () => {
+
+			const findAndModify = sinon.stub().resolves(response);
+
+			const collection = stubMongo(true, { findAndModify });
+
+			const mongodb = new MongoDB(config);
+			await assert.rejects(() => mongodb.increment(getModel({}, []), filters, incrementData, setData), {
+				code: MongoDBError.codes.MODEL_EMPTY_UNIQUE_INDEXES
+			});
+
+			sinon.assert.notCalled(collection);
+			sinon.assert.notCalled(findAndModify);
+		});
+
+		it('Should throw if no unique indexes can be matched', async () => {
+
+			const findAndModify = sinon.stub().resolves(response);
+
+			const collection = stubMongo(true, { findAndModify });
+
+			const mongodb = new MongoDB(config);
+			await assert.rejects(() => mongodb.increment(getModel({}, ['name']), { code: 'fake-code' }, incrementData, setData), {
+				code: MongoDBError.codes.EMPTY_UNIQUE_INDEXES
+			});
+
+			sinon.assert.notCalled(collection);
+			sinon.assert.notCalled(findAndModify);
+		});
+
+		it('Should throw if no increment data is passed', async () => {
+
+			const findAndModify = sinon.stub();
+
+			const collection = stubMongo(true, { findAndModify });
+
+			const mongodb = new MongoDB(config);
+			await assert.rejects(() => mongodb.increment(getModel({}, ['name']), filters, {}, setData), {
+				code: MongoDBError.codes.INVALID_INCREMENT_DATA
+			});
+
+			sinon.assert.notCalled(collection);
+			sinon.assert.notCalled(findAndModify);
+		});
+
+		it('Should throw if wrong increment data is passed', async () => {
+
+			const findAndModify = sinon.stub();
+
+			const collection = stubMongo(true, { findAndModify });
+
+			const mongodb = new MongoDB(config);
+			await assert.rejects(() => mongodb.increment(getModel({}, ['name']), filters, { quantity: '100' }, setData), {
+				code: MongoDBError.codes.INVALID_INCREMENT_DATA
+			});
+
+			sinon.assert.notCalled(collection);
+			sinon.assert.notCalled(findAndModify);
+		});
+	});
+
 	describe('getIndexes()', () => {
 
 		it('Should throw if no model is passed', async () => {
@@ -1663,224 +1870,20 @@
 		it('Should throw if no model is passed', async () => {
 			const mongodb = new MongoDB(config);
 			await assert.rejects(() => mongodb.createIndexes(null), {
->>>>>>> dacb1d8e
 				code: MongoDBError.codes.INVALID_MODEL
 			});
 		});
 
 		it('Should throw if connection to DB fails', async () => {
-
-<<<<<<< HEAD
-			const collection = stubMongo(false);
-
-			const mongodb = new MongoDB(config);
-			await assert.rejects(() => mongodb.increment(getModel(null, ['name']), filters, incrementData, setData), {
-=======
 			const collectionStub = stubMongo(false);
 
 			const mongodb = new MongoDB(config);
 
 			await assert.rejects(() => mongodb.createIndexes(getModel(), indexes), {
->>>>>>> dacb1d8e
 				message: 'Error getting DB',
 				code: MongoDBError.codes.MONGODB_INTERNAL_ERROR
 			});
 
-<<<<<<< HEAD
-			sinon.assert.notCalled(collection);
-		});
-
-		it('Should throw if mongodb increment method fails', async () => {
-
-			const findAndModify = sinon.stub().rejects(new Error('FindAndModify internal error'));
-
-			const collection = stubMongo(true, { findAndModify });
-
-			const mongodb = new MongoDB(config);
-			await assert.rejects(() => mongodb.increment(getModel(null, ['name']), filters, incrementData, setData), {
-				message: 'FindAndModify internal error',
-				code: MongoDBError.codes.MONGODB_INTERNAL_ERROR
-			});
-
-			sinon.assert.calledOnce(collection);
-			sinon.assert.calledWithExactly(collection, 'myCollection');
-		});
-
-		it('Should use id as filter if it\'s passed', async () => {
-
-			const findAndModify = sinon.stub().resolves(response);
-
-			const collection = stubMongo(true, { findAndModify });
-
-			const mongodb = new MongoDB(config);
-			const result = await mongodb.increment(getModel(null, ['name']), { id }, incrementData, setData);
-
-			assert.deepStrictEqual(result, response.value);
-
-			sinon.assert.calledOnce(collection);
-			sinon.assert.calledWithExactly(collection, 'myCollection');
-
-			sinon.assert.calledOnce(findAndModify);
-			sinon.assert.calledWithExactly(findAndModify, {
-				_id: {
-					$eq: ObjectID(id)
-				}
-			}, {}, {
-				$set: {
-					...setData,
-					dateModified: sinon.match.date
-				},
-				$inc: incrementData
-			}, { upsert: false, new: true });
-		});
-
-		it('Should use a unique index as filter if id is not passed', async () => {
-
-			const findAndModify = sinon.stub().resolves(response);
-
-			const collection = stubMongo(true, { findAndModify });
-
-			const mongodb = new MongoDB(config);
-			const result = await mongodb.increment(getModel(null, ['name']), filters, incrementData, setData);
-
-			assert.deepStrictEqual(result, response.value);
-
-			sinon.assert.calledOnce(collection);
-			sinon.assert.calledWithExactly(collection, 'myCollection');
-
-			sinon.assert.calledOnce(findAndModify);
-			sinon.assert.calledWithExactly(findAndModify, {
-				name: {
-					$eq: 'Fake'
-				}
-			}, {}, {
-				$set: {
-					...setData,
-					dateModified: sinon.match.date
-				},
-				$inc: incrementData
-			}, { upsert: false, new: true });
-		});
-
-		it('Should use a multifield unique index as filter if id is not passed', async () => {
-
-			const findAndModify = sinon.stub().resolves({ value: { ...response.value, code: 'fake-code' } });
-
-			const collection = stubMongo(true, { findAndModify });
-
-			const mongodb = new MongoDB(config);
-			const result = await mongodb.increment(getModel({}, [
-				['name', 'code']
-			]), { ...filters, code: 'fake-code' }, incrementData, setData);
-
-			assert.deepStrictEqual(result, { ...response.value, code: 'fake-code' });
-
-			sinon.assert.calledOnce(collection);
-			sinon.assert.calledWithExactly(collection, 'myCollection');
-
-			sinon.assert.calledOnce(findAndModify);
-			sinon.assert.calledWithExactly(findAndModify, {
-				code: {
-					$eq: 'fake-code'
-				},
-				name: {
-					$eq: 'Fake'
-				}
-			}, {}, {
-				$set: {
-					...setData,
-					dateModified: sinon.match.date
-				},
-				$inc: incrementData
-			}, { upsert: false, new: true });
-		});
-
-		it('Should update only with increments and dateModified if no Set Data is passed', async () => {
-
-			const findAndModify = sinon.stub().resolves(response);
-
-			const collection = stubMongo(true, { findAndModify });
-
-			const mongodb = new MongoDB(config);
-			const result = await mongodb.increment(getModel(null, ['name']), { id }, incrementData);
-
-			assert.deepStrictEqual(result, response.value);
-
-			sinon.assert.calledOnce(collection);
-			sinon.assert.calledWithExactly(collection, 'myCollection');
-
-			sinon.assert.calledOnce(findAndModify);
-			sinon.assert.calledWithExactly(findAndModify, {
-				_id: {
-					$eq: ObjectID(id)
-				}
-			}, {}, {
-				$set: {
-					dateModified: sinon.match.date
-				},
-				$inc: incrementData
-			}, { upsert: false, new: true });
-		});
-
-		it('Should throw if no unique indexes are defined', async () => {
-
-			const findAndModify = sinon.stub().resolves(response);
-
-			const collection = stubMongo(true, { findAndModify });
-
-			const mongodb = new MongoDB(config);
-			await assert.rejects(() => mongodb.increment(getModel({}, []), filters, incrementData, setData), {
-				code: MongoDBError.codes.MODEL_EMPTY_UNIQUE_INDEXES
-			});
-
-			sinon.assert.notCalled(collection);
-			sinon.assert.notCalled(findAndModify);
-		});
-
-		it('Should throw if no unique indexes can be matched', async () => {
-
-			const findAndModify = sinon.stub().resolves(response);
-
-			const collection = stubMongo(true, { findAndModify });
-
-			const mongodb = new MongoDB(config);
-			await assert.rejects(() => mongodb.increment(getModel({}, ['name']), { code: 'fake-code' }, incrementData, setData), {
-				code: MongoDBError.codes.EMPTY_UNIQUE_INDEXES
-			});
-
-			sinon.assert.notCalled(collection);
-			sinon.assert.notCalled(findAndModify);
-		});
-
-		it('Should throw if no increment data is passed', async () => {
-
-			const findAndModify = sinon.stub();
-
-			const collection = stubMongo(true, { findAndModify });
-
-			const mongodb = new MongoDB(config);
-			await assert.rejects(() => mongodb.increment(getModel({}, ['name']), filters, {}, setData), {
-				code: MongoDBError.codes.INVALID_INCREMENT_DATA
-			});
-
-			sinon.assert.notCalled(collection);
-			sinon.assert.notCalled(findAndModify);
-		});
-
-		it('Should throw if wrong increment data is passed', async () => {
-
-			const findAndModify = sinon.stub();
-
-			const collection = stubMongo(true, { findAndModify });
-
-			const mongodb = new MongoDB(config);
-			await assert.rejects(() => mongodb.increment(getModel({}, ['name']), filters, { quantity: '100' }, setData), {
-				code: MongoDBError.codes.INVALID_INCREMENT_DATA
-			});
-
-			sinon.assert.notCalled(collection);
-			sinon.assert.notCalled(findAndModify);
-=======
 			sinon.assert.notCalled(collectionStub);
 		});
 
@@ -2321,7 +2324,6 @@
 					code: MongoDBError.codes.INVALID_INDEX
 				});
 			});
->>>>>>> dacb1d8e
 		});
 	});
 });